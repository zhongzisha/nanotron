--- conflicted
+++ resolved
@@ -85,11 +85,7 @@
 # Adapted from h4/src/h4/data/loading.py
 def get_datasets(
     hf_dataset_or_datasets: Union[dict, str],
-<<<<<<< HEAD
-    hf_dataset_or_datasets_name: str,
-=======
     hf_dataset_config_name: Optional[str] = None,
->>>>>>> 1c7f0381
     splits: Optional[Union[List[str], str]] = ["train", "test"],
 ) -> "DatasetDict":
     """
@@ -121,13 +117,9 @@
         for split in splits:
             raw_datasets[split] = load_dataset(
                 hf_dataset_or_datasets,
-<<<<<<< HEAD
-                name=hf_dataset_or_datasets_name,
-=======
                 # NOTE: weird shit, I can't pass config_name=config_name
                 # have to pass it as positional arguments!!
                 hf_dataset_config_name,
->>>>>>> 1c7f0381
                 split=split,
                 trust_remote_code=True
             )
