--- conflicted
+++ resolved
@@ -61,75 +61,9 @@
         if self.num_key_value_heads is None:
             self.num_key_value_heads = self.num_attention_heads
 
-<<<<<<< HEAD
-@dataclass
-class Llama13BConfig:
-    """Configuration for a LLAMA-3B model
-
-    Be careful on having a coherent typing as we use it to reconstruct the model from yaml
-    """
-
-    bos_token_id: int = 1
-    eos_token_id: int = 2
-    hidden_act: str = "silu"
-    hidden_size: int = 5120
-    initializer_range: float = 0.02
-    intermediate_size: int = 13824
-    is_llama_config: bool = True  # We use this help differentiate models in yaml/python conversion
-    max_position_embeddings: int = 4096
-    num_attention_heads: int = 40
-    num_hidden_layers: int = 40
-    num_key_value_heads: Optional[int] = None
-    pad_token_id: Optional[int] = None
-    pretraining_tp: int = 1
-    rms_norm_eps: float = 1e-05
-    rope_scaling: Optional[dict] = None
-    tie_word_embeddings: bool = False
-    use_cache: bool = True
-    vocab_size: int = 32000
-
-    def __post_init__(self):
-        # for backward compatibility
-        if self.num_key_value_heads is None:
-            self.num_key_value_heads = self.num_attention_heads
-
-
-@dataclass
-class Llama70BConfig:
-    """Configuration for a LLAMA-3B model
-
-    Be careful on having a coherent typing as we use it to reconstruct the model from yaml
-    """
-
-    bos_token_id: int = 1
-    eos_token_id: int = 2
-    hidden_act: str = "silu"
-    hidden_size: int = 8192
-    initializer_range: float = 0.02
-    intermediate_size: int = 28672
-    is_llama_config: bool = True  # We use this help differentiate models in yaml/python conversion
-    max_position_embeddings: int = 4096
-    num_attention_heads: int = 64
-    num_hidden_layers: int = 80
-    num_key_value_heads: Optional[int] = 8
-    pad_token_id: Optional[int] = None
-    pretraining_tp: int = 1
-    rms_norm_eps: float = 1e-05
-    rope_scaling: Optional[dict] = None
-    tie_word_embeddings: bool = False
-    use_cache: bool = True
-    vocab_size: int = 32000
-
-    def __post_init__(self):
-        # for backward compatibility
-        if self.num_key_value_heads is None:
-            self.num_key_value_heads = self.num_attention_heads
-
-=======
     @property
     def is_using_mup(self) -> bool:
         return self._is_using_mup
->>>>>>> 1c7f0381
 
 
 @dataclass
