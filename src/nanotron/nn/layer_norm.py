import torch
<<<<<<< HEAD
try:
    from flash_attn.ops.triton.layer_norm import layer_norm_fn
except:
    from .flash_attn_layer_norm import layer_norm_fn
=======
>>>>>>> 1c7f0381
from torch import nn


class TritonLayerNorm(nn.LayerNorm):
    def forward(
        self, input, residual=None, dropout_p=0.0, prenorm=False, residual_in_fp32=False, return_dropout_mask=False
    ):
        from flash_attn.ops.triton.layer_norm import layer_norm_fn

        return layer_norm_fn(
            input,
            self.weight,
            self.bias,
            residual=residual,
            eps=self.eps,
            dropout_p=dropout_p,
            prenorm=prenorm,
            residual_in_fp32=residual_in_fp32,
            is_rms_norm=False,
            return_dropout_mask=return_dropout_mask,
        )


class TritonRMSNorm(nn.Module):
    def __init__(self, hidden_size, eps=1e-5, device=None, dtype=None):
        factory_kwargs = {"device": device, "dtype": dtype}
        super().__init__()
        self.eps = eps
        self.weight = torch.nn.Parameter(torch.empty(hidden_size, **factory_kwargs))
        self.register_parameter("bias", None)
        self.reset_parameters()

    def reset_parameters(self):
        nn.init.ones_(self.weight)

    def forward(
        self, input, residual=None, dropout_p=0.0, prenorm=False, residual_in_fp32=False, return_dropout_mask=False
    ):
        from flash_attn.ops.triton.layer_norm import layer_norm_fn

        return layer_norm_fn(
            input,
            self.weight,
            None,
            residual=residual,
            eps=self.eps,
            dropout_p=dropout_p,
            prenorm=prenorm,
            residual_in_fp32=residual_in_fp32,
            is_rms_norm=True,
            return_dropout_mask=return_dropout_mask,
        )<|MERGE_RESOLUTION|>--- conflicted
+++ resolved
@@ -1,11 +1,4 @@
 import torch
-<<<<<<< HEAD
-try:
-    from flash_attn.ops.triton.layer_norm import layer_norm_fn
-except:
-    from .flash_attn_layer_norm import layer_norm_fn
-=======
->>>>>>> 1c7f0381
 from torch import nn
 
 
