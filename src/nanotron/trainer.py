import datetime
import json
import os
import shutil
import time
from dataclasses import asdict
from pathlib import Path
from pprint import pformat
from typing import (
    Callable,
    Dict,
    Iterable,
    Iterator,
    List,
    Optional,
    Tuple,
    Type,
    Union,
    cast,
)

import torch
from torch.nn.parallel import DistributedDataParallel
from torch.utils.data import DataLoader

from nanotron import distributed as dist
from nanotron import logging
from nanotron.config import (
    Config,
    DatasetStageArgs,
    ExistingCheckpointInit,
    ParallelismArgs,
    RandomInit,
    SpectralMupInit,
    get_config_from_file,
)
from nanotron.dataloader import sanity_check_dataloader
from nanotron.helpers import (
    _vocab_size_with_padding,
    get_profiler,
    init_optimizer_and_grad_accumulator,
    init_random_states,
    log_throughput,
    lr_scheduler_builder,
)
from nanotron.logging import (
    LoggerWriter,
    LogItem,
    human_format,
    log_memory,
    log_rank,
    set_ranks_logging_level,
)
from nanotron.models import NanotronModel, build_model
from nanotron.models.base import check_model_has_grad
from nanotron.models.llama import LlamaForTraining, RotaryEmbedding
from nanotron.models.starcoder2 import Starcoder2ForTraining
from nanotron.optim.clip_grads import clip_grad_norm
from nanotron.parallel import ParallelContext
from nanotron.parallel.data_parallel.utils import sync_gradients_across_dp
from nanotron.parallel.parameters import NanotronParameter, sanity_check
from nanotron.parallel.pipeline_parallel.engine import (
    PipelineEngine,
    TensorPointer,
)
from nanotron.parallel.pipeline_parallel.utils import get_pp_rank_of
from nanotron.parallel.tensor_parallel.enum import TensorParallelLinearMode
from nanotron.parallel.tensor_parallel.nn import TensorParallelRowLinear
from nanotron.parallel.tied_parameters import (
    create_pg_for_tied_weights,
    get_tied_id_to_param,
    sync_tied_weights_gradients,
    tie_parameters,
)
from nanotron.random import set_random_seed
from nanotron.sanity_checks import (
    after_optim_step_sanity_checks,
    after_tbi_sanity_checks,
    before_optim_step_sanity_checks,
    before_tbi_sanity_checks,
)
from nanotron.scaling.parametrization import ParametrizationMethod
from nanotron.serialize import (
    load_lr_scheduler,
    load_meta,
    load_weights,
    parse_ckpt_path,
    save,
    save_random_states,
)
from nanotron.serialize.optimizer import load_optimizer

logger = logging.get_logger(__name__)

# Reduce the logging noise from torch.distributed when creating new process groups
dist_logger = logging.get_logger(dist.dist.__name__)
dist_logger.setLevel(logging.WARNING)

CONFIG_TO_MODEL_CLASS = {
    "LlamaConfig": LlamaForTraining,
    "Starcoder2Config": Starcoder2ForTraining,
}

try:
    import wandb
except ImportError:
    wandb = None


class DistributedTrainer:
    def __init__(
        self,
        config_or_config_file: Union[Config, str],
        config_class: Type[Config] = Config,
        model_config_class: Optional[Type] = None,
        model_class: Type[NanotronModel] = None,
    ):
        """
        Nanotron's distributed trainer.

        Args:
            config_or_config_file: Either a `Config` object or a path to a YAML file containing the config.
            config_class: The `Config` class to use.
            model_config_class: The `ModelConfig` class to use (for example `LlamaConfig`). Defaults to `None` which will use the model config class defined in the config.
            model_class: The `NanotronModel` class to use (for example `LlamaForTraining`). Defaults to `None` which will use the model class defined in the config.
        """

        super().__init__()
        self.config = get_config_from_file(
            config_or_config_file, config_class=config_class, model_config_class=model_config_class
        )
        self.model_config = self.config.model.model_config
        if model_class is not None:
            CONFIG_TO_MODEL_CLASS[self.model_config.__class__.__name__] = model_class

        ########################################
        ## We start with setting up loggers and process groups
        ########################################

        # Initialise all process groups
        self.parallel_context = ParallelContext(
            tensor_parallel_size=self.config.parallelism.tp,
            pipeline_parallel_size=self.config.parallelism.pp,
            data_parallel_size=self.config.parallelism.dp,
            expert_parallel_size=self.config.parallelism.expert_parallel_size,
        )

        self.pre_init()

        # Set log levels
        set_ranks_logging_level(parallel_context=self.parallel_context, logging_config=self.config.logging)

        # Log benchmark info
        if os.environ.get("NANOTRON_BENCHMARK", "0") == "1":
            log_throughput(self.config, self.parallel_context)

        ########################################
        ## Setting up our model, optimizers, schedulers, etc.
        ########################################

        # Set random states
        set_random_seed(self.config.general.seed)

        # Init model and build on pp ranks
        self.random_states = init_random_states(
            parallel_config=self.config.parallelism, tp_pg=self.parallel_context.tp_pg
        )
        self.model = self.init_model()  # Defines self.model
        self.unwrapped_model: NanotronModel = (
            self.model.module if isinstance(self.model, DistributedDataParallel) else self.model
        )

        # TODO: find a better way to handle this
        parametrization_method = (
            ParametrizationMethod.SPECTRAL_MUP
            if hasattr(self.config.model.init_method, "use_mup") and self.config.model.init_method.use_mup
            else ParametrizationMethod.STANDARD
        )

        # Init optimizer
        self.optimizer, self.grad_accumulator = init_optimizer_and_grad_accumulator(
            parametrization_method=parametrization_method,
            model=self.model,
            optimizer_args=self.config.optimizer,
            parallel_context=self.parallel_context,
        )
        if self.init_checkpoint_path is not None:
            load_optimizer(
                optimizer=self.optimizer,
                parallel_context=self.parallel_context,
                root_folder=self.init_checkpoint_path,
                param_shard_metadata=self.param_shard_metadata,
                model=self.model,
            )

        # Init learning rate scheduler
        self.lr_scheduler = lr_scheduler_builder(
            optimizer=self.optimizer,
            lr_scheduler_args=self.config.optimizer.learning_rate_scheduler,
            total_training_steps=self.config.tokens.train_steps,
        )
        if self.init_checkpoint_path is not None:
            load_lr_scheduler(
                lr_scheduler=self.lr_scheduler,
                root_folder=self.init_checkpoint_path,
            )

        # Define iteration start state
        if self.init_checkpoint_path is not None:
            checkpoint_metadata = load_meta(
                parallel_context=self.parallel_context, root_folder=self.init_checkpoint_path
            )
            log_rank(str(checkpoint_metadata), logger=logger, level=logging.INFO, rank=0)
            self.start_iteration_step = checkpoint_metadata.metas["last_train_step"]
            self.consumed_train_samples = checkpoint_metadata.metas["consumed_train_samples"]
            assert (
                self.config.tokens.train_steps > self.start_iteration_step
            ), f"Loaded checkpoint has already trained {self.start_iteration_step} batches, you need to specify a higher `config.tokens.train_steps`"
        else:
            self.start_iteration_step = 0
            self.consumed_train_samples = 0

        # Setup tensorboard write and log writers on output rank
        self.logger_ranks = self.parallel_context.get_global_rank(
            ep_rank=0, pp_rank=self.unwrapped_model.output_pp_rank, dp_rank=0, tp_rank=0
        ).flatten()
        self.loggerwriter = self.setup_log_writers()

        # Log where each module is instantiated
        self.unwrapped_model.log_modules(level=logging.DEBUG, group=self.parallel_context.world_pg, rank=0)

        self.micro_batch_size = self.config.tokens.micro_batch_size
        self.n_micro_batches_per_batch = self.config.tokens.batch_accumulation_per_replica
        self.global_batch_size = (
            self.micro_batch_size * self.n_micro_batches_per_batch * self.parallel_context.dp_pg.size()
        )
        self.sequence_length = self.config.tokens.sequence_length
        self.iteration_step = self.start_iteration_step
        self.limit_val_batches = self.config.tokens.limit_val_batches
        # NOTE: the dataloader currently in use for the current training stage
        self.current_dataloader: Optional[DataLoader] = None

        self.post_init()

    def pre_init(self):
        pass

    def post_init(self):
        pass

    def pre_training(self, *args, **kwargs):
        self._print_training_plan()

        log_rank(
            f"[Start training] datetime: {datetime.datetime.now()} | mbs: {self.micro_batch_size} | grad_accum: {self.n_micro_batches_per_batch} | global_batch_size: {self.global_batch_size} | sequence_length: {self.sequence_length} | train_steps: {self.config.tokens.train_steps} | start_iteration_step: {self.start_iteration_step} | consumed_train_samples: {self.consumed_train_samples}",  # noqa
            logger=logger,
            level=logging.INFO,
            rank=0,
        )

        current_time = datetime.datetime.now().strftime("%d/%m/%Y_%H:%M:%S")
        if dist.get_rank(self.parallel_context.world_pg) == self.logger_ranks[0] and wandb is not None:
            wandb.init(
                project=self.config.general.project,
                name=f"{current_time}_{self.config.general.run}",
                config={"nanotron_config": self.config.as_dict()},
            )

    def post_train_step(self):
        pass

    def post_training(self):
        pass

    def _print_training_plan(self):
        if hasattr(self.config, "data_stages") and self.config.data_stages is not None:
            stages_info = "".join(
                f"[Stage {stage.name}] start from step {stage.start_training_step} \n"
                for stage in self.config.data_stages
            )
            full_log_message = (
                f"[Training Plan] There are {len(self.config.data_stages)} training stages \n{stages_info}"
            )
            log_rank(full_log_message, logger=logger, level=logging.INFO, rank=0)

    def _update_dataloader_based_on_training_stages(self, dataloaders: Union[List[DataLoader], DataLoader]):
        from collections.abc import Generator

        if not hasattr(self.config, "data_stages") or self.config.data_stages is None:
            if self.current_dataloader is None:
                if isinstance(dataloaders, tuple):
                    dataloader = dataloaders[0]
                else:
                    dataloader = dataloaders
                self.current_dataloader = sanity_check_dataloader(
                    dataloader=dataloader, parallel_context=self.parallel_context, config=self.config
                )
            return
        elif isinstance(dataloaders, Generator):
            # TODO(xrsrke): this is a hacky way to handle DoReMi's dataloader
            # remove this in the next PR
            self.current_dataloader = dataloaders
            return

        assert len(dataloaders) > 0, "No dataloaders provided"
        assert len(dataloaders) == len(
            self.config.data_stages
        ), "Number of dataloaders should match the number of dataset stages"

        def clear_dataloader_from_memory(dataloader: DataLoader, stage_name: str):
            import gc

            log_rank(
                f"[Training Stage: {stage_name}] Clearing the previous training stage's dataloader and datasets from memory",
                logger=logger,
                level=logging.INFO,
            )

            # NOTE: Clear dataloader from memory
            del dataloader.dataset
            del dataloader.sampler
            del dataloader.batch_sampler

            gc.collect()

        dataloader = None
        for stage_id, stage in enumerate(self.config.data_stages):
            stage = cast(DatasetStageArgs, stage)

            if stage.start_training_step == self.iteration_step:
                if self.current_dataloader is not None:
                    prev_stage_name = self.config.data_stages[stage_id - 1].name
                    prev_dataloader = dataloaders[prev_stage_name]
                    if isinstance(prev_dataloader, DataLoader):
                        # NOTE: we don't need to clear dummy data generator from memory
                        clear_dataloader_from_memory(prev_dataloader, stage_name=stage.name)
                
                # some datasets in brrr doesn't have hf_dataset_or_datasets attribute, like TokenizedBytesDatasetArgs
                if hasattr(stage.data.dataset, 'hf_dataset_or_datasets'):
                    dataset_info = f"[Training Stage: {stage.name}] Switching to a new dataset {stage.data.dataset.hf_dataset_or_datasets}"
                else:
                    # Optionally, provide a default message or handle the case when the attribute doesn't exist
                    dataset_info = f"[Training Stage: {stage.name}] Switching to a new dataset, details not available"

                log_rank(
<<<<<<< HEAD
                    dataset_info,
=======
                    f"[Training Stage: {stage.name}] Switching to a new dataset",
>>>>>>> 4799d247
                    logger=logger,
                    level=logging.INFO,
                    rank=0,
                )

                dataloader = dataloaders[stage.name]
                # NOTE: if a dataloader is lazy initialized, we need to call it to initialize it
                dataloader = dataloader() if callable(dataloader) else dataloader
                break

        if dataloader is not None:
            self.current_dataloader = sanity_check_dataloader(
                dataloader=dataloader, parallel_context=self.parallel_context, config=self.config
            )

    def train(
        self,
        dataloader_or_dls: Dict[
            str, Union[Iterator[Dict[str, Union[torch.Tensor, TensorPointer]]], Tuple[Iterator, ...]]
        ],
        **kwargs,
    ) -> None:
        self.pre_training(**kwargs)

        if self.config.checkpoints.save_initial_state and self.init_checkpoint_path is None:
            self.save_checkpoint()

        self.pipeline_engine: PipelineEngine = self.config.parallelism.pp_engine

        self.pipeline_engine.nb_microbatches = self.n_micro_batches_per_batch

        # TODO @nouamanetazi: refactor this
        # Useful mapping
        self.unwrapped_model = self.model.module if isinstance(self.model, DistributedDataParallel) else self.model
        self.unwrapped_model.module_id_to_prefix = {
            id(module): f"{module_name}." for module_name, module in self.unwrapped_model.named_modules()
        }
        # Fix the root_model
        self.unwrapped_model.module_id_to_prefix[id(self.unwrapped_model)] = ""

        prof = get_profiler(config=self.config)
        torch.cuda.empty_cache()
        with prof:
            for self.iteration_step in range(self.start_iteration_step + 1, self.config.tokens.train_steps + 1):
                if isinstance(prof, torch.profiler.profile):
                    prof.step()

                self.iteration_start_time = time.time()
                self._update_dataloader_based_on_training_stages(dataloader_or_dls)

                # Training step
                outputs, loss_avg = self.training_step(dataloader=self.current_dataloader)

                # Training Logs
                self.consumed_train_samples += self.global_batch_size

                if (self.iteration_step - 1) % self.config.logging.iteration_step_info_interval == 0:
                    self.train_step_logs(outputs=outputs, loss_avg=loss_avg)

                # Checkpoint
                if self.iteration_step % self.config.checkpoints.checkpoint_interval == 0:
                    self.save_checkpoint()

        dist.barrier()  # let's wait for everyone before leaving

        self.post_training()

    def training_step(
        self, dataloader: Iterator[Dict[str, Union[torch.Tensor, TensorPointer]]]
    ) -> Tuple[Iterable[Dict], Optional[torch.Tensor]]:
        before_tbi_sanity_checks(self.config, self.parallel_context, self.unwrapped_model, self.grad_accumulator)

        if self.iteration_step < 5:
            log_memory(logger=logger)
            
        outputs = self.pipeline_engine.train_batch_iter(
            model=self.model,
            pg=self.parallel_context.pp_pg,
            batch=(next(dataloader) for _ in range(self.n_micro_batches_per_batch)),
            nb_microbatches=self.n_micro_batches_per_batch,
            grad_accumulator=self.grad_accumulator,
        )

        if self.iteration_step < 5:
            log_memory(logger=logger)

        after_tbi_sanity_checks(self.config, self.parallel_context, self.unwrapped_model, self.grad_accumulator)

        if isinstance(self.model, DistributedDataParallel) and self.grad_accumulator is not None:
            # Wait for fp32 grads allreduce to finish to make sure grads are synced across DP
            assert (
                self.grad_accumulator.fp32_grads_allreduce_handle is not None
            ), "No fp32_grads_allreduce_handle maybe you're using only a single training process"
            self.grad_accumulator.fp32_grads_allreduce_handle.wait()

        # Sync tied weights
        if not isinstance(self.model, DistributedDataParallel):
            # Manually sync across DP if it's not handled by DDP
            sync_gradients_across_dp(
                module=self.model,
                dp_pg=self.parallel_context.dp_pg,
                reduce_op=dist.ReduceOp.AVG,
                # TODO @thomasw21: This is too memory hungry, instead we run all_reduce
                reduce_scatter=False,  # optimizer.inherit_from(ZeroDistributedOptimizer),
                grad_accumulator=self.grad_accumulator,
            )

        # TODO @nouamane: Put this in hooks so we can overlap communication with gradient computation on the last backward pass.
        sync_tied_weights_gradients(
            module=self.unwrapped_model,
            parallel_context=self.parallel_context,
            grad_accumulator=self.grad_accumulator,
        )

        # Clip gradients
        if self.config.optimizer.clip_grad is not None:
            # Unwrap DDP
            named_parameters = [
                (name, param)
                for name, param in self.unwrapped_model.get_named_params_with_correct_tied()
                if param.requires_grad
            ]
            self.grad_norm_unclipped = clip_grad_norm(
                mp_pg=self.parallel_context.mp_pg,
                named_parameters=named_parameters,
                grad_accumulator=self.grad_accumulator,
                max_norm=self.config.optimizer.clip_grad,
            )

        before_optim_step_sanity_checks(
            self.config, self.parallel_context, self.unwrapped_model, self.grad_accumulator
        )

        # Compute DP average loss and overlap with optimizer step
        if isinstance(outputs[0]["loss"], torch.Tensor):
            # This is an average on only one data rank.
            loss_avg = torch.stack(
                [output["loss"] for output in outputs]
            ).sum()  # already divided by n_micro_batches_per_batch
            # sync loss across DP
            handle = dist.all_reduce(loss_avg, group=self.parallel_context.dp_pg, async_op=True, op=dist.ReduceOp.AVG)
        else:
            loss_avg = None
            handle = None

        # Apply gradient
        self.optimizer.step()
        self.optimizer.zero_grad()

        # Update the learning rate
        self.lr_scheduler.step()

        after_optim_step_sanity_checks(self.config, self.parallel_context, self.unwrapped_model, self.grad_accumulator)

        if handle is not None:
            handle.wait()

        self.post_train_step()

        return outputs, loss_avg

    def validation_step(self, dataloader: Iterator[Dict[str, Union[torch.Tensor, TensorPointer]]]) -> Iterable[Dict]:
        outputs = self.pipeline_engine.validate_batch_iter(
            model=self.model,
            batch=(next(dataloader) for _ in range(self.limit_val_batches)),
            nb_microbatches=self.limit_val_batches,
        )
        return outputs

    def train_step_logs(
        self,
        outputs: Iterable[Dict[str, Union[torch.Tensor, TensorPointer]]],
        loss_avg: Optional[torch.Tensor],
    ) -> None:
        # TODO @nouamanetazi: Megatron-LM seems to be using a barrier to report their interval time. Check if this is necessary. https://github.com/NouamaneTazi/Megatron-LM/blob/e241a96c3085b18e36c6cee1d68a8155de77b5a6/megatron/training.py#L607
        dist.barrier()
        torch.cuda.synchronize()
        elapsed_time_per_iteration_ms = (time.time() - self.iteration_start_time) * 1000
        tokens_per_sec = (
            self.global_batch_size * self.sequence_length / (elapsed_time_per_iteration_ms / 1000)
        )  # tokens_per_sec is calculated using sequence_length
        model_tflops, hardware_tflops = self.unwrapped_model.get_flops_per_sec(
            iteration_time_in_sec=elapsed_time_per_iteration_ms / 1000,
            sequence_length=self.sequence_length,
            global_batch_size=self.global_batch_size,
        )

        if dist.get_rank(self.parallel_context.world_pg) in self.logger_ranks:
            assert self.loggerwriter is not None, "loggerwriter should be defined on logger ranks"

            lr = self.lr_scheduler.get_last_lr()[0]

            log_entries = [
                # LogItem("consumed_samples", self.consumed_train_samples, "human_format"),  # , "12d"),
                LogItem(
                    "consumed_tokens", self.consumed_train_samples * self.config.tokens.sequence_length, "human_format"
                ),  # , "12d"),
                LogItem("elapsed_time_per_iteration_ms", elapsed_time_per_iteration_ms, "human_format"),  # , ".1f"),
                LogItem("tokens_per_sec", tokens_per_sec, "human_format"),  # , "1.6E"),
                LogItem(
                    "tokens_per_sec_per_gpu", tokens_per_sec / self.parallel_context.world_pg.size(), "human_format"
                ),  # , "1.6E"),
                LogItem("global_batch_size", self.global_batch_size, "human_format"),  # , "5d"),
                LogItem("lm_loss", loss_avg.item(), "human_format"),  # , "1.6E"),
                LogItem("lr", lr, "human_format"),  # , ".3E"),
                LogItem("model_tflops_per_gpu", model_tflops, "human_format"),  # , ".2f"),
                LogItem("hardware_tflops_per_gpu", hardware_tflops, "human_format"),  # , ".2f"),
            ]

            if self.config.optimizer.clip_grad is not None:
                log_entries.append(LogItem("grad_norm", self.grad_norm_unclipped.item(), "human_format"))  # , ".3f"))

            # Log not too often the memory
            if self.iteration_step < 5 or (self.iteration_step - 1) % self.config.checkpoints.checkpoint_interval == 0:
                total, used, free = shutil.disk_usage("/")
                log_entries.extend(
                    [
                        LogItem(
                            "cuda_memory_allocated", torch.cuda.memory_allocated(), "human_format"
                        ),  #  / 1024**2, ".2f"),
                        LogItem(
                            "cuda_max_memory_reserved", torch.cuda.max_memory_reserved(), "human_format"
                        ),  #  / 1024**2, ".2f"),
                        LogItem("hd_total_memory_tb", total, "human_format"),  #  / (2**40), ".2f"),
                        LogItem("hd_used_memory_tb", used, "human_format"),  #  / (2**40), ".2f"),
                        LogItem("hd_free_memory_tb", free, "human_format"),  #  / (2**40), ".2f"),
                    ]
                )

            # NOTE: only one rank writes to wandb
            if dist.get_rank(self.parallel_context.world_pg) == self.logger_ranks[0] and wandb is not None:
                wandb.log(
                    {
                        **{log_item.tag: log_item.scalar_value for log_item in log_entries},
                        "iteration_step": self.iteration_step,
                    }
                )

            self.loggerwriter.add_scalars_from_list(log_entries, self.iteration_step)

        # Nanotron Benchmark mode: we log the throughput and exit
        if os.environ.get("NANOTRON_BENCHMARK", "0") == "1" and self.iteration_step == 3:
            log_throughput(
                self.config,
                self.parallel_context,
                model_tflops,
                hardware_tflops,
                tokens_per_sec,
            )
            log_rank("Throughput logging complete", logger=logger, level=logging.INFO)
            if "SLURM_JOB_ID" in os.environ:
                os.system("scancel " + os.environ["SLURM_JOB_ID"])
            else:
                exit(0)

    def init_model(self) -> Union[NanotronModel, DistributedDataParallel]:
        """Initialize the model and load weights from checkpoint if needed."""
        # TODO: add max_position_embeddings
        self.model_config.vocab_size = _vocab_size_with_padding(
            self.model_config.vocab_size,
            pg_size=self.parallel_context.tp_pg.size(),
            make_vocab_size_divisible_by=self.config.model.make_vocab_size_divisible_by,
        )

        if (
            getattr(self.model_config, "max_position_embeddings", None) is not None
            and self.model_config.max_position_embeddings != self.config.tokens.sequence_length
        ):
            if isinstance(self.config.model.init_method, ExistingCheckpointInit):
                log_rank(
                    f"Finetuning a model with a sequence length {self.config.tokens.sequence_length} that is different from the checkpoint's max_position_embeddings {self.model_config.max_position_embeddings}.",  # noqa
                    logger=logger,
                    level=logging.WARNING,
                    rank=0,
                )
            else:
                log_rank(
                    f"Setting max_position_embeddings to {self.config.tokens.sequence_length}. Previous value was {self.model_config.max_position_embeddings}.",
                    logger=logger,
                    level=logging.INFO,
                    rank=0,
                )
                self.model_config.max_position_embeddings = self.config.tokens.sequence_length

        log_rank("Config:\n" + pformat(self.config), logger=logger, level=logging.INFO, rank=0)
        log_rank("Model Config:\n" + pformat(self.model_config), logger=logger, level=logging.INFO, rank=0)

        model = self._init_model_instance()
        model = self._load_model_checkpoint(model)
        return model

    def _init_model_instance(self) -> NanotronModel:
        model_config_cls = self.model_config.__class__.__name__
        assert (
            model_config_cls in CONFIG_TO_MODEL_CLASS
        ), f"Unsupported model config {model_config_cls}. Only {CONFIG_TO_MODEL_CLASS.keys()} are supported"

        model = self._init_model(
            model_builder=lambda: CONFIG_TO_MODEL_CLASS[model_config_cls](
                config=self.model_config,
                parallel_context=self.parallel_context,
                parallel_config=self.config.parallelism,
                random_states=self.random_states,
            ),
        )
        return model

    def _load_model_checkpoint(self, model: NanotronModel) -> NanotronModel:
        unwrapped_model = model.module if isinstance(model, DistributedDataParallel) else model

        # Load or initialize model weights
        self.init_checkpoint_path = parse_ckpt_path(config=self.config)
        reloaded_from_checkpoint = False
        if self.init_checkpoint_path is not None:
            # Reload from a training checkpoint
            log_rank(f"Loading weights from {self.init_checkpoint_path}", logger=logger, level=logging.INFO, rank=0)
            self.param_shard_metadata = load_weights(
                model=unwrapped_model, parallel_context=self.parallel_context, root_folder=self.init_checkpoint_path
            )
            reloaded_from_checkpoint = True
        if not reloaded_from_checkpoint:
            log_rank("No checkpoint path provided.", logger=logger, level=logging.INFO)
            if isinstance(self.config.model.init_method, ExistingCheckpointInit):
                # Initialize model from an pretrained model checkpoint
                self.param_shard_metadata = load_weights(
                    model=unwrapped_model,
                    parallel_context=self.parallel_context,
                    root_folder=self.config.model.init_method.path,
                )
            elif isinstance(self.config.model.init_method, (RandomInit, SpectralMupInit)):
                unwrapped_model.init_model_randomly(config=self.config)

                # Synchronize parameters so that the model is consistent
                # sync all params across dp
                for _, param in sorted(model.named_parameters(), key=lambda x: x[0]):
                    dist.all_reduce(param, op=dist.ReduceOp.AVG, group=self.parallel_context.dp_pg)

                # sync tied params across tied groups
                for (_, group_ranks), param in sorted(
                    get_tied_id_to_param(
                        parameters=model.parameters(),
                        root_module=unwrapped_model,
                    ).items(),
                    key=lambda x: x[0],
                ):
                    group = self.parallel_context.world_ranks_to_pg[group_ranks]
                    dist.all_reduce(param, op=dist.ReduceOp.AVG, group=group)
            else:
                raise ValueError(f"Unsupported {self.config.model.init_method}")

        return model

    def _init_model(
        self,
        model_builder: Callable[[], NanotronModel],
        target_pp_ranks: Optional[List[int]] = None,
    ) -> NanotronModel:
        config = self.config
        parallel_context = self.parallel_context

        parallel_config = config.parallelism
        make_ddp = parallel_context.data_parallel_size > 1 and not (
            config.optimizer.accumulate_grad_in_fp32 and config.optimizer.zero_stage > 0
        )

        # Build model and set pp ranks
        model = build_model(
            parallel_context=parallel_context,
            dtype=config.model.dtype,
            target_pp_ranks=target_pp_ranks,
            model_builder=model_builder,
        )

        # Initialize rotary embeddings
        for module in model.modules():
            if not isinstance(module, RotaryEmbedding):
                continue
            module.init_rotary_embeddings()

        # Mark some parameters as tied
        self._mark_tied_parameters(model=model, parallel_context=parallel_context, parallel_config=parallel_config)

        # count number of parameters
        num_params = sum(p.numel() for p in model.parameters())
        size_params = sum(p.numel() * p.element_size() for p in model.parameters())
        total_params = torch.tensor(num_params, device="cuda")
        total_size = torch.tensor(size_params, device="cuda")
        dist.all_reduce(total_params, group=parallel_context.tp_pg, async_op=False, op=dist.ReduceOp.SUM)  # TP
        dist.all_reduce(total_params, group=parallel_context.pp_pg, async_op=False, op=dist.ReduceOp.SUM)  # PP
        dist.all_reduce(total_size, group=parallel_context.tp_pg, async_op=False, op=dist.ReduceOp.SUM)
        dist.all_reduce(total_size, group=parallel_context.pp_pg, async_op=False, op=dist.ReduceOp.SUM)

        # TODO @nouamanetazi: better memory logs
        log_rank(
            f"Total number of parameters: {human_format(total_params.item())} ({total_size.item() / 1024**2:.2f}MiB)",
            logger=logger,
            level=logging.INFO,
            group=parallel_context.world_pg,
            rank=0,
        )
        log_rank(
            f"Local number of parameters: {human_format(num_params)} ({size_params / 1024**2:.2f}MiB)",
            logger=logger,
            level=logging.INFO,
            group=parallel_context.dp_pg,
            rank=0,
        )
        log_rank(
            f"[After model building] Memory usage: {torch.cuda.memory_allocated() / 1024**2:.2f}MiB."
            f" Peak allocated: {torch.cuda.max_memory_allocated() / 1024**2:.2f}MiB"
            f" Peak reserved: {torch.cuda.max_memory_reserved() / 1024**2:.2f}MiB",
            logger=logger,
            level=logging.INFO,
            group=parallel_context.dp_pg,
            rank=0,
        )

        # Model make it DDP
        if make_ddp is True:
            # Check that the model has at least one grad. Necessary for DDP
            check_model_has_grad(model=model, parallel_context=parallel_context)
            # TODO @thomasw21: DDP doesn't support broadcasting complex buffers (and we don't really need that broadcasting anyway)
            model = DistributedDataParallel(
                model,
                process_group=parallel_context.dp_pg,
                broadcast_buffers=False,
                bucket_cap_mb=config.model.ddp_bucket_cap_mb,
            )

        # Sanity check the model, all parameters must be NanotronParameter (either tied or sharded)
        sanity_check(root_module=model)

        return model

    def setup_log_writers(
        self,
    ) -> Optional[LoggerWriter]:
        """Setup all log writers on the appropriate ranks

        Args:
            config (Config): The config object
            logger_ranks (Iterable[int]): The ranks that should log
            parallel_context (DistributedProcessGroups): The distributed process groups
        """
        if dist.get_rank(self.parallel_context.world_pg) in self.logger_ranks:
            loggerwriter = LoggerWriter(global_step=self.config.tokens.train_steps)
        else:
            loggerwriter = None

        return loggerwriter

    def pre_save_checkpoint(self):
        pass

    def post_save_checkpoint(self):
        pass

    def save_checkpoint(self) -> Path:
        self.pre_save_checkpoint()

        checkpoints_path = self.config.checkpoints.checkpoints_path
        checkpoint_path = checkpoints_path / f"{self.iteration_step}"
        if self.config.checkpoints.checkpoints_path_is_shared_file_system:
            should_mkdir = dist.get_rank(self.parallel_context.world_pg) == 0
        else:
            should_mkdir = bool(int(os.environ.get("LOCAL_RANK", None)) == 0)
        if should_mkdir:
            checkpoint_path.mkdir(parents=True, exist_ok=True)
        dist.barrier(self.parallel_context.world_pg)

        log_rank(f"Saving checkpoint at {checkpoint_path}", logger=logger, level=logging.WARNING, rank=0)
        checkpoint_metadata = {
            "last_train_step": self.iteration_step,
            # TODO: @nouamanetazi: Add more metadata to the checkpoint to be able to resume dataloader states properly
            "consumed_train_samples": self.consumed_train_samples,
        }

        # Update step/samples numbers before we save the config
        self.config.general.step = self.iteration_step
        self.config.general.consumed_train_samples = self.consumed_train_samples

        save(
            model=self.unwrapped_model,
            optimizer=self.optimizer,
            lr_scheduler=self.lr_scheduler,
            should_save_model=bool(
                dist.get_rank(self.parallel_context.dp_pg) == 0
            ),  # We only save the weights on DP==0
            should_save_optimizer=True,
            should_save_lr_scheduler=bool(
                dist.get_rank(self.parallel_context.world_pg) == 0
            ),  # We only save the lr_scheduler on world_rank==0
            should_save_config=bool(
                dist.get_rank(self.parallel_context.world_pg) == 0
            ),  # We only save the config on world_rank==0
            parallel_context=self.parallel_context,
            root_folder=checkpoint_path,
            checkpoint_metadata=checkpoint_metadata,
            config=self.config,
        )
        save_random_states(
            random_states=self.random_states, parallel_context=self.parallel_context, root_folder=checkpoint_path
        )
        with open(checkpoints_path / "latest.txt", mode="w") as fo:
            fo.write(f"{self.iteration_step}")

        if hasattr(self.model_config, "to_json_file"):
            self.model_config.to_json_file(checkpoint_path / "model_config.json")
        else:
            with open(checkpoint_path / "model_config.json", mode="w") as fo:
                fo.write(json.dumps(asdict(self.model_config)))

        self.post_save_checkpoint()

        return checkpoint_path

    def _mark_tied_parameters(
        self,
        model: NanotronModel,
        parallel_context: ParallelContext,
        parallel_config: Optional[ParallelismArgs] = None,
    ):
        mark_tied_parameters(model=model, parallel_context=parallel_context, parallel_config=parallel_config)


def mark_tied_parameters(
    model: NanotronModel, parallel_context: ParallelContext, parallel_config: Optional[ParallelismArgs] = None
):
    # Tie embeddings
    embeddings_lm_head_tied_names = model.get_embeddings_lm_head_tied_names()
    if len(embeddings_lm_head_tied_names) > 0:
        shared_embeddings = [
            (
                target,
                (
                    parallel_context.get_global_rank(
                        ep_rank=dist.get_rank(parallel_context.expert_pg),
                        pp_rank=get_pp_rank_of(target, module=model),
                        dp_rank=dist.get_rank(parallel_context.dp_pg),
                        tp_rank=dist.get_rank(parallel_context.tp_pg),
                    ),
                ),
            )
            for target in embeddings_lm_head_tied_names
        ]
        tie_parameters(
            root_module=model, ties=shared_embeddings, parallel_context=parallel_context, reduce_op=dist.ReduceOp.SUM
        )

    # Tie custom params
    model.tie_custom_params()

    # Sync all parameters that have the same name and that are not sharded across TP and EXP
    assert not isinstance(model, DistributedDataParallel), "model shouldn't be DDP at this point"
    mark_unsharded_params_as_tied_across_tp(model, parallel_context, parallel_config)
    mark_unsharded_params_as_tied_across_expert(model, parallel_context, parallel_config)

    create_pg_for_tied_weights(root_module=model, parallel_context=parallel_context)


def mark_unsharded_params_as_tied_across_tp(
    model: NanotronModel, parallel_context: ParallelContext, parallel_config: "ParallelismArgs"
):
    for module_name, module in model.named_modules():
        for param_name, param in module.named_parameters(recurse=False):
            name = f"{module_name}.{param_name}"

            if isinstance(param, NanotronParameter):
                # We skip tying if param already tied or sharded along tp
                if param.is_tied:
                    continue

                if param.is_sharded:
                    sharded_info = param.get_sharded_info()
                    if sharded_info.is_tp_sharded(parallel_context=parallel_context):
                        continue

            if isinstance(module, TensorParallelRowLinear) and "bias" == param_name:
                # bias for TensorParallelRowLinear only exists on TP=0 so we don't need to tie it
                continue

            shared_weights = [
                (
                    name,
                    # sync across TP group
                    tuple(sorted(dist.get_process_group_ranks(parallel_context.tp_pg))),
                )
            ]

            if parallel_config is None or parallel_config.tp_mode is TensorParallelLinearMode.ALL_REDUCE:
                # We add `reduce_op=None` in order to signal that the weight are synced by design without needing to reduce
                # when TP=2 we have LN that is duplicated across TP, so by design it's tied
                reduce_op = None
            else:
                reduce_op = dist.ReduceOp.SUM

            tie_parameters(
                root_module=model, ties=shared_weights, parallel_context=parallel_context, reduce_op=reduce_op
            )


def mark_unsharded_params_as_tied_across_expert(
    model: NanotronModel, parallel_context: ParallelContext, parallel_config: "ParallelismArgs"
):
    for module_name, module in model.named_modules():
        for param_name, param in module.named_parameters(recurse=False):
            name = f"{module_name}.{param_name}"

            if isinstance(param, NanotronParameter):
                # We skip tying if param already tied or sharded along expert
                if param.is_tied:
                    continue

                if param.is_sharded:
                    sharded_info = param.get_sharded_info()
                    if sharded_info.is_expert_sharded(parallel_context):
                        continue

            shared_weights = [
                (
                    name,
                    # sync across expert group
                    tuple(sorted(dist.get_process_group_ranks(parallel_context.expert_pg))),
                )
            ]

            # Besides MoE block which sees shards tokens, the rest of the model sees the full tokens
            # so we don't need to reduce the gradients across expert group
            reduce_op = None

            tie_parameters(
                root_module=model, ties=shared_weights, parallel_context=parallel_context, reduce_op=reduce_op
            )<|MERGE_RESOLUTION|>--- conflicted
+++ resolved
@@ -334,20 +334,16 @@
                     if isinstance(prev_dataloader, DataLoader):
                         # NOTE: we don't need to clear dummy data generator from memory
                         clear_dataloader_from_memory(prev_dataloader, stage_name=stage.name)
-                
+
                 # some datasets in brrr doesn't have hf_dataset_or_datasets attribute, like TokenizedBytesDatasetArgs
-                if hasattr(stage.data.dataset, 'hf_dataset_or_datasets'):
+                if hasattr(stage.data.dataset, "hf_dataset_or_datasets"):
                     dataset_info = f"[Training Stage: {stage.name}] Switching to a new dataset {stage.data.dataset.hf_dataset_or_datasets}"
                 else:
                     # Optionally, provide a default message or handle the case when the attribute doesn't exist
                     dataset_info = f"[Training Stage: {stage.name}] Switching to a new dataset, details not available"
 
                 log_rank(
-<<<<<<< HEAD
                     dataset_info,
-=======
-                    f"[Training Stage: {stage.name}] Switching to a new dataset",
->>>>>>> 4799d247
                     logger=logger,
                     level=logging.INFO,
                     rank=0,
@@ -422,7 +418,7 @@
 
         if self.iteration_step < 5:
             log_memory(logger=logger)
-            
+
         outputs = self.pipeline_engine.train_batch_iter(
             model=self.model,
             pg=self.parallel_context.pp_pg,
