"""
Nanotron training script.

Usage:
```
export CUDA_DEVICE_MAX_CONNECTIONS=1 # important for some distributed operations
torchrun --nproc_per_node=8 run_train.py --config-file examples/config_tiny_llama.yaml
```
"""
import argparse
from typing import Dict, cast

from nanotron import logging
from nanotron.config import (
    DataArgs,
    DatasetStageArgs,
    PretrainDatasetsArgs,
)
from nanotron.dataloader import (
    clm_process,
    dummy_infinite_data_generator,
    get_datasets,
    get_train_dataloader,
)
from nanotron.logging import log_rank
from nanotron.parallel.pipeline_parallel.utils import get_input_output_pp_ranks
from nanotron.trainer import DistributedTrainer
from nanotron.utils import (
    main_rank_first,
)
from torch.utils.data import DataLoader

try:
    from huggingface_hub import __version__ as hf_hub_version
    from transformers import AutoTokenizer
    from transformers import __version__ as tf_version
except ImportError:
    hf_hub_version = None
    tf_version = None

logger = logging.get_logger(__name__)


def get_dataloader_from_data_stage(trainer: DistributedTrainer, data: DataArgs):
    """Returns a dataloader for training."""

    # First, we need to know which ranks to feed the dataloader to
    input_pp_rank, output_pp_rank = get_input_output_pp_ranks(model=trainer.model)

    # Case 1: Dummy data generator
    if data.dataset is None:
        log_rank("Using dummy data generator", logger=logger, level=logging.INFO, rank=0)
        dataloader = dummy_infinite_data_generator(
            micro_batch_size=trainer.micro_batch_size,
            sequence_length=trainer.sequence_length,
            input_pp_rank=input_pp_rank,
            output_pp_rank=output_pp_rank,
            vocab_size=trainer.model_config.vocab_size,
            seed=data.seed,
            parallel_context=trainer.parallel_context,
        )()

    # Case 2: HuggingFace datasets
    elif isinstance(data.dataset, PretrainDatasetsArgs):
        log_rank("Using `datasets` library", logger=logger, level=logging.INFO, rank=0)
        tokenizer_path = trainer.config.tokenizer.tokenizer_name_or_path
        log_rank(
            f"Loading tokenizer from {tokenizer_path} and transformers/hf_hub versions {tf_version, hf_hub_version}",
            logger=logger,
            level=logging.INFO,
            rank=0,
        )

        # We need to the 1st device to process dataset and cache it, then other devices load from cache
        with main_rank_first(trainer.parallel_context.world_pg):
            # TODO @nouamanetazi: this may timeout before 1st device finishes processing dataset. Can we have a ctxmanager to modify timeout?
            # TODO: generalise to include  for validation/test splits

            # We load the raw dataset
            raw_dataset = get_datasets(
<<<<<<< HEAD
                hf_dataset_or_datasets=trainer.config.data.dataset.hf_dataset_or_datasets,
                hf_dataset_or_datasets_name=trainer.config.data.dataset.hf_dataset_or_datasets_name,
                splits=trainer.config.data.dataset.hf_dataset_splits,
=======
                hf_dataset_or_datasets=data.dataset.hf_dataset_or_datasets,
                splits=data.dataset.hf_dataset_splits,
>>>>>>> f7a021b8
            )["train"]

            tokenizer = AutoTokenizer.from_pretrained(tokenizer_path)
            tokenizer.pad_token = tokenizer.eos_token
            tokenizer.padding_side = "left"

            # We apply the Causal Language Modeling preprocessing
            train_dataset = clm_process(
                raw_dataset=raw_dataset,
                tokenizer=tokenizer,
                text_column_name=data.dataset.text_column_name,
                dataset_processing_num_proc_per_process=data.dataset.dataset_processing_num_proc_per_process,
                dataset_overwrite_cache=data.dataset.dataset_overwrite_cache,
                sequence_length=trainer.sequence_length,
            )

            # We load the processed dataset on the ranks requiring it
            dataloader = get_train_dataloader(
                train_dataset=train_dataset,
                sequence_length=trainer.sequence_length,
                parallel_context=trainer.parallel_context,
                input_pp_rank=input_pp_rank,
                output_pp_rank=output_pp_rank,
                micro_batch_size=trainer.micro_batch_size,
                consumed_train_samples=trainer.consumed_train_samples,
                dataloader_num_workers=data.num_loading_workers,
                seed_worker=data.seed,
                dataloader_drop_last=True,
            )
            # Check if we have enough samples for train_steps
            total_tokens_dataset = len(dataloader.dataset) * trainer.sequence_length
            num_tokens_needed_for_training = (
                (trainer.config.tokens.train_steps - trainer.start_iteration_step)
                * trainer.global_batch_size
                * trainer.sequence_length
            )
            assert num_tokens_needed_for_training <= total_tokens_dataset, (
                f"Dataset is too small for steps ({total_tokens_dataset} < {num_tokens_needed_for_training}), "
                f"Try train_steps<={len(dataloader.dataset) // trainer.global_batch_size + trainer.start_iteration_step}"
            )
    else:
        raise ValueError(f"Unhandled case of `self.config.data.dataset`. Got: {data.dataset}")

    return dataloader


def get_dataloader(trainer: DistributedTrainer) -> Dict[str, DataLoader]:
    sorted_stages = sorted(trainer.config.data_stages, key=lambda stage: stage.start_training_step)
    dataloaders = {}
    for idx, stage in enumerate(sorted_stages):
        # NOTE: we only create the dataloader for the first stage,
        # then we lazy initialize the dataloader for the other stages
        stage = cast(DatasetStageArgs, stage)
        dataloader = (
            get_dataloader(trainer, stage.data)
            if idx == 0
            else lambda stage=stage: get_dataloader_from_data_stage(trainer, stage.data)
        )
        dataloaders[stage.name] = dataloader
    return dataloaders


def get_args():
    parser = argparse.ArgumentParser()
    parser.add_argument("--config-file", type=str, required=True, help="Path to the YAML or python config file")
    return parser.parse_args()


if __name__ == "__main__":
    args = get_args()
    config_file = args.config_file

    # Load trainer and data
    trainer = DistributedTrainer(config_file)
    dataloader = get_dataloader(trainer)

    # Train
    trainer.train(dataloader)<|MERGE_RESOLUTION|>--- conflicted
+++ resolved
@@ -78,14 +78,8 @@
 
             # We load the raw dataset
             raw_dataset = get_datasets(
-<<<<<<< HEAD
-                hf_dataset_or_datasets=trainer.config.data.dataset.hf_dataset_or_datasets,
-                hf_dataset_or_datasets_name=trainer.config.data.dataset.hf_dataset_or_datasets_name,
-                splits=trainer.config.data.dataset.hf_dataset_splits,
-=======
                 hf_dataset_or_datasets=data.dataset.hf_dataset_or_datasets,
                 splits=data.dataset.hf_dataset_splits,
->>>>>>> f7a021b8
             )["train"]
 
             tokenizer = AutoTokenizer.from_pretrained(tokenizer_path)
